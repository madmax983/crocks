--- conflicted
+++ resolved
@@ -14,11 +14,8 @@
   Assign:   require('./monoids/Assign'),
   Compose:  require('./monoids/Compose'),
   Flip:     require('./monoids/Flip'),
-<<<<<<< HEAD
   Min:      require('./monoids/Min'),
-=======
   Max:      require('./monoids/Max'),
->>>>>>> 76091383
   Prod:     require('./monoids/Prod'),
   Sum:      require('./monoids/Sum')
 }
