const test = require('tape')

const crocks = require('./crocks')

const applyTo       = require('./combinators/applyTo')
const composeB      = require('./combinators/composeB')
const constant      = require('./combinators/constant')
const flip          = require('./combinators/flip')
const identity      = require('./combinators/identity')
const reverseApply  = require('./combinators/reverseApply')
const substitution  = require('./combinators/substitution')

const compose     = require('./funcs/compose')
const curry       = require('./funcs/curry')
const liftA       = require('./funcs/liftA')
const liftA2      = require('./funcs/liftA2')
const liftA3      = require('./funcs/liftA3')
const mconcat     = require('./funcs/mconcat')
const mconcatMap  = require('./funcs/mconcatMap')

const map     = require('./pointfree/map')
const ap      = require('./pointfree/ap')
const chain   = require('./pointfree/chain')
const concat  = require('./pointfree/concat')

const log         = require('./pointfree/log')
const maybe       = require('./pointfree/maybe')
const read        = require('./pointfree/read')
const reduceLog   = require('./pointfree/reduceLog')
const mreduceLog  = require('./pointfree/mreduceLog')
const run         = require('./pointfree/run')
const value       = require('./pointfree/value')

const Identity  = require('./crocks/Identity')
const IO        = require('./crocks/IO')
const Maybe     = require('./crocks/Maybe')
const Writer    = require('./crocks/Writer')

const All     = require('./monoids/All')
const Any     = require('./monoids/Any')
const Assign  = require('./monoids/Assign')
const Compose = require('./monoids/Compose')
const Flip    = require('./monoids/Flip')
<<<<<<< HEAD
const Min     = require('./monoids/Min')
=======
const Max     = require('./monoids/Max')
>>>>>>> 76091383
const Prod    = require('./monoids/Prod')
const Sum     = require('./monoids/Sum')

test('entry', t => {
  t.equal(crocks.toString(), '[object Object]', 'is an object')

  t.equal(crocks.applyTo, applyTo, 'provides the A combinator')
  t.equal(crocks.composeB, composeB, 'provides the B combinator')
  t.equal(crocks.constant, constant, 'provides the K combinator')
  t.equal(crocks.flip, flip, 'provides the C combinator')
  t.equal(crocks.identity, identity, 'provides the I combinator')
  t.equal(crocks.reverseApply, reverseApply, 'provides the T combinator')
  t.equal(crocks.substitution, substitution, 'provides the S combinator')

  t.equal(crocks.compose, compose, 'provides the compose function')
  t.equal(crocks.curry, curry, 'provides the curry function')
  t.equal(crocks.liftA, liftA, 'provides the liftA function')
  t.equal(crocks.liftA2, liftA2, 'provides the liftA2 function')
  t.equal(crocks.liftA3, liftA3, 'provides the liftA3 function')
  t.equal(crocks.mconcat, mconcat, 'provides the mconcat function')
  t.equal(crocks.mconcatMap, mconcatMap, 'provides the mconcatMap function')

  t.equal(crocks.map, map, 'provides the map point-free function')
  t.equal(crocks.ap, ap, 'provides the ap point-free function')
  t.equal(crocks.chain, chain, 'provides the chain point-free function')
  t.equal(crocks.concat, concat, 'provides the concat point-free function')

  t.equal(crocks.log, log, 'provides the log point-free function')
  t.equal(crocks.maybe, maybe, 'provides the maybe point-free function')
  t.equal(crocks.reduceLog, reduceLog, 'provides the reduceLog point-free function')
  t.equal(crocks.mreduceLog, mreduceLog, 'provides the mreduceLog point-free function')
  t.equal(crocks.read, read, 'provides the read point-free function')
  t.equal(crocks.run, run, 'provides the run point-free function')
  t.equal(crocks.value, value, 'provides the value point-free function')

  t.equal(crocks.Identity, Identity, 'provides the Identity function')
  t.equal(crocks.IO, IO, 'provides the IO function')
  t.equal(crocks.Maybe, Maybe, 'provides the Maybe function')
  t.equal(crocks.Writer, Writer, 'provides the Writer function')

  t.equal(crocks.All, All, 'provides the All monoid')
  t.equal(crocks.Any, Any, 'provides the Any monoid')
  t.equal(crocks.Assign, Assign, 'provides the Assign monoid')
  t.equal(crocks.Compose, Compose, 'provides the Compose monoid')
  t.equal(crocks.Flip, Flip, 'provides the Flip monoid')
<<<<<<< HEAD
  t.equal(crocks.Min, Min, 'provides the Min monoid')
=======
  t.equal(crocks.Max, Max, 'provides the Max monoid')
>>>>>>> 76091383
  t.equal(crocks.Prod, Prod, 'provides the Prod monoid')
  t.equal(crocks.Sum, Sum, 'provides the Sum monoid')

  t.end()
})<|MERGE_RESOLUTION|>--- conflicted
+++ resolved
@@ -41,11 +41,8 @@
 const Assign  = require('./monoids/Assign')
 const Compose = require('./monoids/Compose')
 const Flip    = require('./monoids/Flip')
-<<<<<<< HEAD
 const Min     = require('./monoids/Min')
-=======
 const Max     = require('./monoids/Max')
->>>>>>> 76091383
 const Prod    = require('./monoids/Prod')
 const Sum     = require('./monoids/Sum')
 
@@ -91,11 +88,8 @@
   t.equal(crocks.Assign, Assign, 'provides the Assign monoid')
   t.equal(crocks.Compose, Compose, 'provides the Compose monoid')
   t.equal(crocks.Flip, Flip, 'provides the Flip monoid')
-<<<<<<< HEAD
   t.equal(crocks.Min, Min, 'provides the Min monoid')
-=======
   t.equal(crocks.Max, Max, 'provides the Max monoid')
->>>>>>> 76091383
   t.equal(crocks.Prod, Prod, 'provides the Prod monoid')
   t.equal(crocks.Sum, Sum, 'provides the Sum monoid')
 
